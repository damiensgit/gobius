--- conflicted
+++ resolved
@@ -1,4 +1,3 @@
-<<<<<<< HEAD
 package models
 
 import (
@@ -85,7 +84,17 @@
 		ModelRegistry.RegisterModel(modelQwenMainnet)
 	}
 
-	// Register Qwen Testnet
+	modelWaiV120Mainnet := NewWaiV120MainnetModel(client, config, logger)
+	if modelWaiV120Mainnet != nil {
+		ModelRegistry.RegisterModel(modelWaiV120Mainnet)
+	}
+
+	modelWaiV120Mainnet := NewWaiV120MainnetModel(client, config, logger)
+	if modelWaiV120Mainnet != nil {
+		ModelRegistry.RegisterModel(modelWaiV120Mainnet)
+	}
+
+	// Sepolia testnet model
 	modelQwenTest := NewQwenTestModel(client, config, logger)
 	if modelQwenTest != nil {
 		ModelRegistry.RegisterModel(modelQwenTest)
@@ -103,117 +112,4 @@
 		ModelRegistry.RegisterModel(modelMetabaron)
 	}
 
-}
-=======
-package models
-
-import (
-	"context"
-	"errors"
-	"strings"
-
-	"gobius/common"
-	"gobius/config"
-	"gobius/ipfs"
-
-	"github.com/rs/zerolog"
-)
-
-type Model struct {
-	ID       string
-	Template any
-	Mineable bool
-	Filters  []MiningFilter
-}
-
-type InputHydrationResult any
-
-// TODO: add context support to GetFiles and GetCID
-type ModelInterface interface {
-	GetFiles(ctx context.Context, gpu *common.GPU, taskid string, input any) ([]ipfs.IPFSFile, error)
-	GetCID(ctx context.Context, gpu *common.GPU, taskid string, input any) ([]byte, error)
-	GetID() string
-	HydrateInput(preprocessedInput map[string]any, seed uint64) (InputHydrationResult, error)
-	Validate(gpu *common.GPU, taskid string) error
-}
-
-// ErrResourceBusy indicates that the target GPU reported a 409 Conflict status.
-var ErrResourceBusy = errors.New("resource busy")
-
-type MiningFilter struct {
-	MinFee  int
-	MinTime int
-}
-
-// ModelFactory manages model registration and retrieval
-type ModelFactory struct {
-	registeredModels map[string]ModelInterface
-}
-
-// NewModelFactory creates a new model factory
-func NewModelFactory() *ModelFactory {
-	return &ModelFactory{
-		registeredModels: make(map[string]ModelInterface),
-	}
-}
-
-// RegisterModel adds a model to the factory
-func (mf *ModelFactory) RegisterModel(model ModelInterface) {
-	modelID := model.GetID()
-	mf.registeredModels[modelID] = model
-}
-
-// GetModel retrieves a model by ID
-func (mf *ModelFactory) GetModel(id string) ModelInterface {
-	// Normalize ID format (add 0x prefix if missing)
-	if !strings.HasPrefix(id, "0x") {
-		id = "0x" + id
-	}
-
-	return mf.registeredModels[id]
-}
-
-// GetAllModels returns all registered models
-func (mf *ModelFactory) GetAllModels() []ModelInterface {
-	models := make([]ModelInterface, 0, len(mf.registeredModels))
-	for _, model := range mf.registeredModels {
-		models = append(models, model)
-	}
-	return models
-}
-
-// Global factory instance
-var ModelRegistry *ModelFactory
-
-// InitModelRegistry initializes the model registry with available models
-func InitModelRegistry(client ipfs.IPFSClient, config *config.AppConfig, logger zerolog.Logger) {
-	ModelRegistry = NewModelFactory()
-
-	// Register available models
-	modelQwenMainnet := NewQwenMainnetModel(client, config, logger)
-	// only register if not nil e.g. is it is available in the config for this network
-	if modelQwenMainnet != nil {
-		ModelRegistry.RegisterModel(modelQwenMainnet)
-	}
-
-	modelWaiV120Mainnet := NewWaiV120MainnetModel(client, config, logger)
-	if modelWaiV120Mainnet != nil {
-		ModelRegistry.RegisterModel(modelWaiV120Mainnet)
-	}
-
-	// Sepolia testnet model
-	modelQwenTest := NewQwenTestModel(client, config, logger)
-	// only register if not nil e.g. is it is available in the config for this network
-	if modelQwenTest != nil {
-		ModelRegistry.RegisterModel(modelQwenTest)
-	}
-
-	// Deprecated models, will be removed in future versions
-	modelKandinsky2 := NewKandinsky2Model(client, config, logger)
-	if modelKandinsky2 != nil {
-		ModelRegistry.RegisterModel(modelKandinsky2)
-	}
-
-	// Register additional models here as needed
-}
->>>>>>> 25d3c00b
+}